--- conflicted
+++ resolved
@@ -1,11 +1,8 @@
 # Módulo para cálculo de Huff entre sucursales y competencia
 
-<<<<<<< HEAD
+
 source("utils/huff_model.R", local = TRUE)
 source("utils/google_places.R", local = TRUE) # Added this line
-=======
-source("../utils/huff_model.R", local = TRUE)
->>>>>>> d3f00cc7
 
 mod_huff_ui <- function(id) {
   ns <- NS(id)
@@ -118,10 +115,9 @@
       }
     })
     
-<<<<<<< HEAD
-=======
-    # Cálculo de resultados
->>>>>>> d3f00cc7
+
+# Cálculo de resultados
+
     resultados <- eventReactive(input$calcular, {
       req(input$sucursal, agebs_data(), competencia())
       
